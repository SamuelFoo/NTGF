--- conflicted
+++ resolved
@@ -10,13 +10,12 @@
     # overall Hamiltonian.
 
     def __init__(self, n=None):
-<<<<<<< HEAD
         # Superconductivity
         self.Delta_0 = 0.05  # Delta_0
         self.symmetry = (
             "s"  # Symmetry of the superconductor: s=swave d=dwave or n=normal
         )
-        self._lambda = 1  # Superconducting coupling strength
+        self._lambda = 0.1  # Superconducting coupling strength
         self.phi = 0  # Superconducting phase
 
         # Ferromagnetism
@@ -30,35 +29,11 @@
 
         # Electronic Spectrum
         self.N0 = 1  # Density of states at Fermi surface, just normalised to 1 for now
-        self.tNN = -1.3  # Nearest neighbour hopping parameter in eV
-        self.tNNN = -0.13  # Next-nearest neighbour hopping parameter in eV
-        self.mu = 1.5  # Chemical potential in eV
+        self.tNN = -0.15  # Nearest neighbour hopping parameter in eV
+        self.tNNN = 0  # Next-nearest neighbour hopping parameter in eV
+        self.mu = 0.105  # Chemical potential in eV
         self.dispersion_type = "tb"  # Type of dispersion
 
-=======
-        #Superconductivity
-        self.Delta_0 = 0.05       #Delta_0
-        self.symmetry = "s"     #Symmetry of the superconductor: s=swave d=dwave or n=normal
-        self._lambda = 0.1       #Superconducting coupling strength
-        self.phi = 0           #Superconducting phase
-        
-        #Ferromagnetism
-        self.h = 0             #Symmetric exchange field in eV acting on both up and down
-        self.dE = 0            #Asymmetric exchange shift of only one band in eV
-        self.theta = 0         #Angle of exchange field about y, away from quantization axis z
-        self.theta_ip = 0      #Angle of exchange field about z, the quantization axis
-        
-        #SOC
-        self.alpha = 0
-        
-        #Electronic Spectrum
-        self.N0 = 1            #Density of states at Fermi surface, just normalised to 1 for now
-        self.tNN = -0.15     #Nearest neighbour hopping parameter in eV
-        self.tNNN = 0    #Next-nearest neighbour hopping parameter in eV
-        self.mu = 0.105     #Chemical potential in eV
-        self.dispersion_type = "tb"     #Type of dispersion
-        
->>>>>>> 121afb00
         # Handle array creation if n is provided
         if n is not None:
             return [Layer() for _ in range(n)]
