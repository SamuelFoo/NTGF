--- conflicted
+++ resolved
@@ -134,11 +134,7 @@
 
     print(f"Solution Delta({p.T}, {p.h}) = {Delta} eV")
 
-<<<<<<< HEAD
     x_vals = np.linspace(0, 0.002, 50)
-=======
-    x_vals = np.linspace(0,0.002,30)
->>>>>>> c01c77e4
     residuals = []
     for x in x_vals:
         res = GKTH_self_consistency_1S_residual(x)
