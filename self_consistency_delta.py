--- conflicted
+++ resolved
@@ -135,11 +135,7 @@
 
     print(f"Solution Delta({p.T}, {p.h}) = {Delta} eV")
 
-<<<<<<< HEAD
-    x_vals = np.linspace(0, 0.03, 50)
-=======
-    x_vals = np.linspace(0,0.002,50)
->>>>>>> 121afb00
+    x_vals = np.linspace(0, 0.002, 50)
     residuals = []
     for x in x_vals:
         res = GKTH_self_consistency_1S_residual(x)
